'''
(*)~----------------------------------------------------------------------------------
 Pupil - eye tracking platform
 Copyright (C) 2012-2015  Pupil Labs

 Distributed under the terms of the CC BY-NC-SA License.
 License details are in the file license.txt, distributed as part of this software.
----------------------------------------------------------------------------------~(*)
'''


from libc.string cimport const_char

IF UNAME_SYSNAME == "Windows":
    from posix.types cimport suseconds_t, time_t
    cdef extern from "<winsock.h>":
        cdef struct timeval:
            long      tv_sec
            long      tv_usec
    cdef extern from "<time.h>":
        cdef struct timespec:
            time_t tv_sec
            long tv_nsec
    cdef extern from "libusb/libusb.h":
        pass
<<<<<<< HEAD
ELSE:
    from posix.time cimport timeval,timespec
    cdef extern from "libusb.h":
=======
ELIF UNAME_SYSNAME == "Darwin":
    from posix.time cimport timespec, timeval
    cdef extern from "libusb.h":
        pass
ELSE:
    from posix.time cimport timespec, timeval
    cdef extern from "libusb-1.0/libusb.h":
>>>>>>> fc7713fb
        pass

cdef extern from "Python.h":
    void PyEval_InitThreads()

cdef enum ctrl_bit_mask_processing_unit:
    UVC_PU_BRIGHTNESS_CONTROL = 1 << 0
    UVC_PU_CONTRAST_CONTROL = 1 << 1
    UVC_PU_HUE_CONTROL = 1 << 2
    UVC_PU_SATURATION_CONTROL = 1 << 3
    UVC_PU_SHARPNESS_CONTROL = 1 << 4
    UVC_PU_GAMMA_CONTROL = 1 << 5
    UVC_PU_WHITE_BALANCE_TEMPERATURE_CONTROL = 1 << 6
    UVC_PU_WHITE_BALANCE_COMPONENT_CONTROL = 1 << 7
    UVC_PU_BACKLIGHT_COMPENSATION_CONTROL = 1 << 8
    UVC_PU_GAIN_CONTROL = 1 << 9
    UVC_PU_POWER_LINE_FREQUENCY_CONTROL = 1 << 10
    UVC_PU_HUE_AUTO_CONTROL = 1 << 11
    UVC_PU_WHITE_BALANCE_TEMPERATURE_AUTO_CONTROL = 1 << 12
    UVC_PU_WHITE_BALANCE_COMPONENT_AUTO_CONTROL = 1 << 13
    UVC_PU_DIGITAL_MULTIPLIER_CONTROL = 1 << 14
    UVC_PU_DIGITAL_MULTIPLIER_LIMIT_CONTROL = 1 << 15
    UVC_PU_ANALOG_VIDEO_STANDARD_CONTROL = 1 << 16
    UVC_PU_ANALOG_LOCK_STATUS_CONTROL = 1 << 17

cdef enum ctrl_bit_mask_input_terminal:
    UVC_CT_SCANNING_MODE_CONTROL = 1 << 0
    UVC_CT_AE_MODE_CONTROL = 1 << 1
    UVC_CT_AE_PRIORITY_CONTROL = 1 << 2
    UVC_CT_EXPOSURE_TIME_ABSOLUTE_CONTROL = 1 << 3
    UVC_CT_EXPOSURE_TIME_RELATIVE_CONTROL = 1 << 4
    UVC_CT_FOCUS_ABSOLUTE_CONTROL = 1 << 5
    UVC_CT_FOCUS_RELATIVE_CONTROL = 1 << 6
    UVC_CT_IRIS_ABSOLUTE_CONTROL = 1 << 7
    UVC_CT_IRIS_RELATIVE_CONTROL = 1 << 8
    UVC_CT_ZOOM_ABSOLUTE_CONTROL = 1 << 9
    UVC_CT_ZOOM_RELATIVE_CONTROL = 1 << 10
    UVC_CT_PANTILT_ABSOLUTE_CONTROL = 1 << 11
    UVC_CT_PANTILT_RELATIVE_CONTROL = 1 << 12
    UVC_CT_ROLL_ABSOLUTE_CONTROL = 1 << 13
    UVC_CT_ROLL_RELATIVE_CONTROL = 1 << 14
    UVC_CT_FOCUS_AUTO_CONTROL = 1 << 17
    UVC_CT_PRIVACY_CONTROL = 1 << 18



cdef extern from  "libuvc/libuvc.h":

    ctypedef int uint8_t
    ctypedef int uint16_t
    ctypedef int int16_t
    ctypedef int uint16_t
    ctypedef int uint32_t
    ctypedef int int32_t
    ctypedef int uint64_t

    cdef enum uvc_error:
        UVC_SUCCESS
        UVC_ERROR_IO
        UVC_ERROR_INVALID_PARAM
        UVC_ERROR_ACCESS
        UVC_ERROR_NO_DEVICE
        UVC_ERROR_NOT_FOUND
        UVC_ERROR_BUSY
        UVC_ERROR_TIMEOUT
        UVC_ERROR_OVERFLOW
        UVC_ERROR_PIPE
        UVC_ERROR_INTERRUPTED
        UVC_ERROR_NO_MEM
        UVC_ERROR_NOT_SUPPORTED
        UVC_ERROR_INVALID_DEVICE
        UVC_ERROR_INVALID_MODE
        UVC_ERROR_CALLBACK_EXISTS
        UVC_ERROR_OTHER
    ctypedef uvc_error uvc_error_t


    cdef enum uvc_frame_format:
        UVC_FRAME_FORMAT_UNKNOWN
        UVC_FRAME_FORMAT_ANY
        UVC_FRAME_FORMAT_UNCOMPRESSED
        UVC_FRAME_FORMAT_COMPRESSED
        UVC_FRAME_FORMAT_YUYV
        UVC_FRAME_FORMAT_UYVY
        UVC_FRAME_FORMAT_RGB
        UVC_FRAME_FORMAT_BGR
        UVC_FRAME_FORMAT_MJPEG
        UVC_FRAME_FORMAT_H264
        UVC_FRAME_FORMAT_GRAY8
        UVC_FRAME_FORMAT_GRAY16
        UVC_FRAME_FORMAT_BY8
        UVC_FRAME_FORMAT_BA81
        UVC_FRAME_FORMAT_SGRBG8
        UVC_FRAME_FORMAT_SGBRG8
        UVC_FRAME_FORMAT_SRGGB8
        UVC_FRAME_FORMAT_SBGGR8
        UVC_FRAME_FORMAT_NV12
        UVC_FRAME_FORMAT_P010
        UVC_FRAME_FORMAT_COUNT

    enum:
        UVC_COLOR_FORMAT_UNKNOWN
        UVC_COLOR_FORMAT_UNCOMPRESSED
        UVC_COLOR_FORMAT_COMPRESSED
        UVC_COLOR_FORMAT_YUYV
        UVC_COLOR_FORMAT_UYVY
        UVC_COLOR_FORMAT_RGB
        UVC_COLOR_FORMAT_BGR
        UVC_COLOR_FORMAT_MJPEG
        UVC_COLOR_FORMAT_GRAY8


    enum uvc_vs_desc_subtype:
        UVC_VS_UNDEFINED = 0x00
        UVC_VS_INPUT_HEADER = 0x01
        UVC_VS_OUTPUT_HEADER = 0x02
        UVC_VS_STILL_IMAGE_FRAME = 0x03
        UVC_VS_FORMAT_UNCOMPRESSED = 0x04
        UVC_VS_FRAME_UNCOMPRESSED = 0x05
        UVC_VS_FORMAT_MJPEG = 0x06
        UVC_VS_FRAME_MJPEG = 0x07
        UVC_VS_FORMAT_MPEG2TS = 0x0a
        UVC_VS_FORMAT_DV = 0x0c
        UVC_VS_COLORFORMAT = 0x0d
        UVC_VS_FORMAT_FRAME_BASED = 0x10
        UVC_VS_FRAME_FRAME_BASED = 0x11
        UVC_VS_FORMAT_STREAM_BASED = 0x12

    cdef struct uvc_frame_desc:
        uvc_format_desc *parent
        uvc_frame_desc *prev
        uvc_frame_desc *next
        uvc_vs_desc_subtype bDescriptorSubtype
        uint8_t bFrameIndex
        uint8_t bmCapabilities
        uint16_t wWidth
        uint16_t wHeight
        uint32_t dwMinBitRate
        uint32_t dwMaxBitRate
        uint32_t dwMaxVideoFrameBufferSize
        uint32_t dwDefaultFrameInterval
        uint32_t dwMinFrameInterval
        uint32_t dwMaxFrameInterval
        uint32_t dwFrameIntervalStep
        uint8_t bFrameIntervalType
        uint32_t dwBytesPerLine
        uint32_t *intervals
    ctypedef uvc_frame_desc uvc_frame_desc_t

    cdef struct uvc_format_desc:
        #uvc_streaming_interface *parent
        uvc_format_desc *prev
        uvc_format_desc *next
        uvc_vs_desc_subtype bDescriptorSubtype
        uint8_t bFormatIndex
        uint8_t bNumFrameDescriptors
        uint8_t guidFormat[16]
        uint8_t fourccFormat[4]
        # /** Format-specific data */
        # /** BPP for uncompressed stream */
        uint8_t bBitsPerPixel
        # /** Flags for JPEG stream */
        uint8_t bmFlags
        # /** Default {uvc_frame_desc} to choose given this format */
        uint8_t bDefaultFrameIndex
        uint8_t bAspectRatioX
        uint8_t bAspectRatioY
        uint8_t bmInterlaceFlags
        uint8_t bCopyProtect
        uint8_t bVariableSize
        uvc_frame_desc *frame_descs

    ctypedef uvc_format_desc uvc_format_desc_t


    cdef enum uvc_req_code:
        UVC_RC_UNDEFINED = 0x00
        UVC_SET_CUR = 0x01
        UVC_GET_CUR = 0x81
        UVC_GET_MIN = 0x82
        UVC_GET_MAX = 0x83
        UVC_GET_RES = 0x84
        UVC_GET_LEN = 0x85
        UVC_GET_INFO = 0x86
        UVC_GET_DEF = 0x87

    cdef enum uvc_device_power_mode:
        pass

    cdef enum uvc_ct_ctrl_selector:
        UVC_CT_CONTROL_UNDEFINED
        UVC_CT_SCANNING_MODE_CONTROL
        UVC_CT_AE_MODE_CONTROL
        UVC_CT_AE_PRIORITY_CONTROL
        UVC_CT_EXPOSURE_TIME_ABSOLUTE_CONTROL
        UVC_CT_EXPOSURE_TIME_RELATIVE_CONTROL
        UVC_CT_FOCUS_ABSOLUTE_CONTROL
        UVC_CT_FOCUS_RELATIVE_CONTROL
        UVC_CT_FOCUS_AUTO_CONTROL
        UVC_CT_IRIS_ABSOLUTE_CONTROL
        UVC_CT_IRIS_RELATIVE_CONTROL
        UVC_CT_ZOOM_ABSOLUTE_CONTROL
        UVC_CT_ZOOM_RELATIVE_CONTROL
        UVC_CT_PANTILT_ABSOLUTE_CONTROL
        UVC_CT_PANTILT_RELATIVE_CONTROL
        UVC_CT_ROLL_ABSOLUTE_CONTROL
        UVC_CT_ROLL_RELATIVE_CONTROL
        UVC_CT_PRIVACY_CONTROL
        UVC_CT_FOCUS_SIMPLE_CONTROL
        UVC_CT_DIGITAL_WINDOW_CONTROL
        UVC_CT_REGION_OF_INTEREST_CONTROL

    enum uvc_pu_ctrl_selector:
        UVC_PU_CONTROL_UNDEFINED
        UVC_PU_BACKLIGHT_COMPENSATION_CONTROL
        UVC_PU_BRIGHTNESS_CONTROL
        UVC_PU_CONTRAST_CONTROL
        UVC_PU_GAIN_CONTROL
        UVC_PU_POWER_LINE_FREQUENCY_CONTROL
        UVC_PU_HUE_CONTROL
        UVC_PU_SATURATION_CONTROL
        UVC_PU_SHARPNESS_CONTROL
        UVC_PU_GAMMA_CONTROL
        UVC_PU_WHITE_BALANCE_TEMPERATURE_CONTROL
        UVC_PU_WHITE_BALANCE_TEMPERATURE_AUTO_CONTROL
        UVC_PU_WHITE_BALANCE_COMPONENT_CONTROL
        UVC_PU_WHITE_BALANCE_COMPONENT_AUTO_CONTROL
        UVC_PU_DIGITAL_MULTIPLIER_CONTROL
        UVC_PU_DIGITAL_MULTIPLIER_LIMIT_CONTROL
        UVC_PU_HUE_AUTO_CONTROL
        UVC_PU_ANALOG_VIDEO_STANDARD_CONTROL
        UVC_PU_ANALOG_LOCK_STATUS_CONTROL
        UVC_PU_CONTRAST_AUTO_CONTROL



    cdef struct libusb_context:
        pass
    cdef struct uvc_context:
        pass
    ctypedef uvc_context uvc_context_t

    cdef struct uvc_device:
        pass
    ctypedef uvc_device uvc_device_t

    cdef struct uvc_device_handle:
        pass
    ctypedef uvc_device_handle uvc_device_handle_t

    cdef struct uvc_stream_handle:
        pass
    ctypedef uvc_stream_handle uvc_stream_handle_t

    cdef struct uvc_input_terminal:
        uvc_input_terminal *prev
        uvc_input_terminal *next
        uint8_t bTerminalID
        uint64_t bmControls

    ctypedef uvc_input_terminal uvc_input_terminal_t

    cdef struct uvc_output_terminal:
        pass
    ctypedef uvc_output_terminal uvc_output_terminal_t


    cdef struct uvc_processing_unit:
        uvc_processing_unit *prev
        uvc_processing_unit *next
        uint8_t bUnitID
        uint8_t bSourceID
        uint64_t bmControls
    ctypedef uvc_processing_unit uvc_processing_unit_t

    cdef struct uvc_extension_unit:
        uvc_extension_unit *prev
        uvc_extension_unit *next
        uint8_t bUnitID
        uint8_t guidExtensionCode[16]
        uint64_t bmControls
    ctypedef uvc_extension_unit uvc_extension_unit_t



    cdef enum uvc_status_class:
        UVC_STATUS_CLASS_CONTROL = 0x10
        UVC_STATUS_CLASS_CONTROL_CAMERA = 0x11
        UVC_STATUS_CLASS_CONTROL_PROCESSING = 0x12

    cdef enum uvc_status_attribute:
        UVC_STATUS_ATTRIBUTE_VALUE_CHANGE = 0x00,
        UVC_STATUS_ATTRIBUTE_INFO_CHANGE = 0x01,
        UVC_STATUS_ATTRIBUTE_FAILURE_CHANGE = 0x02,
        UVC_STATUS_ATTRIBUTE_UNKNOWN = 0xff

    ctypedef void(*uvc_status_callback_t)(uvc_status_class status_class,
                                        int event,
                                        int selector,
                                        uvc_status_attribute status_attribute,
                                        void *data,
                                        size_t data_len,
                                        void *user_ptr)


    cdef struct uvc_device_descriptor:
        int idVendor
        int idProduct
        int bcdUVC
        const_char *serialNumber
        const_char *manufacturer
        const_char *product
    ctypedef uvc_device_descriptor uvc_device_descriptor_t

    cdef struct uvc_frame:
        void *data
        int data_bytes
        int width
        int height
        uvc_frame_format frame_format
        int step
          #/** Frame number (may skip, but is strictly monotonically increasing) */
        int sequence
        #/** Estimate of system time when the device started capturing the image */
        timeval capture_time
        uvc_device_handle_t * source
        int library_owns_data
    ctypedef uvc_frame uvc_frame_t


    cdef struct uvc_stream_ctrl:
        uint16_t bmHint
        uint8_t bFormatIndex
        uint8_t bFrameIndex
        uint32_t dwFrameInterval
        uint16_t wKeyFrameRate
        uint16_t wPFrameRate
        uint16_t wCompQuality
        uint16_t wCompWindowSize
        uint16_t wDelay
        uint32_t dwMaxVideoFrameSize
        uint32_t dwMaxPayloadTransferSize
        uint32_t dwClockFrequency
        uint8_t bmFramingInfo
        uint8_t bPreferredVersion
        uint8_t bMinVersion
        uint8_t bMaxVersion
        uint8_t bInterfaceNumber
    ctypedef uvc_stream_ctrl uvc_stream_ctrl_t


    #fns
    uvc_error_t uvc_init(uvc_context_t **ctx, libusb_context *usb_ctx)
    void uvc_exit(uvc_context_t *ctx)


    uvc_error_t uvc_get_device_list(uvc_context_t *ctx, uvc_device_t ***list)
    void uvc_free_device_list(uvc_device_t **list, uint8_t unref_devices)

    uvc_error_t uvc_get_device_descriptor(uvc_device_t *dev,uvc_device_descriptor_t **desc)
    void uvc_free_device_descriptor(uvc_device_descriptor_t *desc)


    int uvc_get_bus_number(uvc_device_t *dev)
    int uvc_get_device_address(uvc_device_t *dev)

    uvc_error_t uvc_find_device( uvc_context_t *ctx, uvc_device_t **dev, int vid, int pid, const char *sn)

    void uvc_ref_device(uvc_device_t *dev)
    void uvc_unref_device(uvc_device_t *dev)


    uvc_error_t uvc_open(uvc_device_t *dev,uvc_device_handle_t **devh, int should_detach_kernel_driver)
    void uvc_close(uvc_device_handle_t *devh)

    uvc_device_t *uvc_get_device(uvc_device_handle_t *devh)
    ctypedef void(*uvc_frame_callback_t)( uvc_frame *frame, void *user_ptr) # this is supposed to work wihtout a pointer?

    void uvc_set_status_callback(uvc_device_handle_t *devh, uvc_status_callback_t cb,void *user_ptr)


    const uvc_input_terminal_t *uvc_get_input_terminals(uvc_device_handle_t *devh)
    const uvc_output_terminal_t *uvc_get_output_terminals(uvc_device_handle_t *devh)
    const uvc_processing_unit_t *uvc_get_processing_units(uvc_device_handle_t *devh)
    const uvc_extension_unit_t *uvc_get_extension_units(uvc_device_handle_t *devh)


    uvc_frame_format uvc_frame_format_for_guid(uint8_t guid[16])
    uvc_error_t uvc_get_stream_ctrl_format_size( uvc_device_handle_t *devh, uvc_stream_ctrl_t *ctrl, uvc_frame_format format, int width, int height, int fps, int should_detach_kernel_driver)

    uvc_format_desc_t *uvc_get_format_descs(uvc_device_handle_t* )

    uvc_error_t uvc_probe_stream_ctrl( uvc_device_handle_t *devh, uvc_stream_ctrl_t *ctrl, int should_detach_kernel_driver)

    uvc_error_t uvc_start_streaming( uvc_device_handle_t *devh, uvc_stream_ctrl_t *ctrl, uvc_frame_callback_t *cb, void *user_ptr, uint8_t flags, int should_detach_kernel_driver)

    void uvc_stop_streaming(uvc_device_handle_t *devh)

    uvc_error_t uvc_stream_open_ctrl(uvc_device_handle_t *devh, uvc_stream_handle_t **strmh, uvc_stream_ctrl_t *ctrl, int should_detach_kernel_driver)
    uvc_error_t set_uvc_stream_ctrl"uvc_stream_ctrl"(uvc_stream_handle_t *strmh, uvc_stream_ctrl_t *ctrl)
    uvc_error_t uvc_stream_start(uvc_stream_handle_t *strmh,uvc_frame_callback_t *cb,void *user_ptr,float bandwidth_factor, uint8_t flags)
    #uvc_error_t uvc_stream_start_iso(uvc_stream_handle_t *strmh, uvc_frame_callback_t *cb, void *user_ptr)

    uvc_error_t uvc_stream_get_frame( uvc_stream_handle_t *strmh, uvc_frame_t **frame, int timeout_us) nogil
    uvc_error_t uvc_stream_stop(uvc_stream_handle_t *strmh)
    void uvc_stream_close(uvc_stream_handle_t *strmh)

    uvc_frame_t *uvc_allocate_frame(size_t data_bytes)
    void uvc_free_frame(uvc_frame_t *frame)
    uvc_error_t uvc_duplicate_frame(uvc_frame_t *in_frame, uvc_frame_t *out_frame)

    int uvc_get_ctrl_len(uvc_device_handle_t *devh, uint8_t unit, uint8_t ctrl)
    int uvc_get_ctrl(uvc_device_handle_t *devh, uint8_t unit, uint8_t ctrl, void *data, int len, uvc_req_code req_code)
    int uvc_set_ctrl(uvc_device_handle_t *devh, uint8_t unit, uint8_t ctrl, void *data, int len)



#/** Converts an unaligned four-byte little-endian integer into an int32 */
cdef inline int32_t DW_TO_INT(uint8_t *p):
    return (p)[0] | ((p)[1] << 8) | ((p)[2] << 16) | ((p)[3] << 24)
#/** Converts an unaligned two-byte little-endian integer into an int16 */
cdef inline int16_t SW_TO_SHORT(uint8_t *p):
    return (p)[0] | ((p)[1] << 8)
#/** Converts an int16 into an unaligned two-byte little-endian integer */
cdef inline void SHORT_TO_SW(int16_t s, uint8_t *p):
    p[0] = s
    p[1] = s >> 8
#/** Converts an int32 into an unaligned four-byte little-endian integer */
cdef inline void INT_TO_DW(int32_t i, uint8_t *p):
    p[0] = i
    p[1] = i >> 8
    p[2] = i >> 16
    p[3] = i >> 24<|MERGE_RESOLUTION|>--- conflicted
+++ resolved
@@ -23,19 +23,9 @@
             long tv_nsec
     cdef extern from "libusb/libusb.h":
         pass
-<<<<<<< HEAD
 ELSE:
     from posix.time cimport timeval,timespec
     cdef extern from "libusb.h":
-=======
-ELIF UNAME_SYSNAME == "Darwin":
-    from posix.time cimport timespec, timeval
-    cdef extern from "libusb.h":
-        pass
-ELSE:
-    from posix.time cimport timespec, timeval
-    cdef extern from "libusb-1.0/libusb.h":
->>>>>>> fc7713fb
         pass
 
 cdef extern from "Python.h":
