'''
(*)~----------------------------------------------------------------------------------
 Pupil - eye tracking platform
 Copyright (C) 2012-2015  Pupil Labs

 Distributed under the terms of the CC BY-NC-SA License.
 License details are in the file license.txt, distributed as part of this software.
----------------------------------------------------------------------------------~(*)
'''
import platform
import numpy
from distutils.core import setup
from distutils.extension import Extension
from Cython.Build import cythonize
import glob

extra_link_args = []
plat_data_files = []
extra_objects = []
<<<<<<< HEAD
libs = ['uvc.0.0.5']
=======
libs = ['uvc']
library_dirs = []
>>>>>>> 23b3e522
if platform.system() == 'Darwin':
    try:
        tj_lib = glob.glob('/usr/local/opt/jpeg-turbo/lib/libturbojpeg.dylib')[0]
    except IndexError:
        raise Exception("Please install libturbojpeg")
    include_dirs = ['/usr/local/opt/jpeg-turbo/include/']
    extra_objects = [tj_lib]
<<<<<<< HEAD
=======
    libs += ['turbojpeg']
    library_dirs += ['/usr/local/opt/jpeg-turbo/lib/']
>>>>>>> 23b3e522
elif platform.system() == 'Linux':
    try:
        # check for tubo jpeg offical lib and select appropriate lib32/lib64 path.
        tj_lib = glob.glob('/opt/libjpeg-turbo/lib*')[0]+'/libturbojpeg.a'
    except IndexError:
        raise Exception("Please install libturbojpeg")
    libs += ['rt']
    extra_link_args = []  # ['-Wl,-R/usr/local/lib/']
    include_dirs = ['/opt/libjpeg-turbo/include']
    extra_objects = [tj_lib]
elif platform.system() == 'Windows':
    pack_dir = ''
<<<<<<< HEAD
    uvc_dir = 'D:\\work\\github\\mylibuvc'
    tj_dir = 'D:\\work\\libjpeg-turbo-VC64'
    usb_dir = 'D:\\work\\github\\mylibusb\\libusb'
    pthread_dir = 'D:\\install\\pthreads-w32-2-9-1-release\\dll\\x64'
=======
    uvc_dir = 'C:\\work\\libuvc'
    tj_dir = 'C:\\work\\libjpeg-turbo-VC64'
    usb_dir = 'C:\\work\\libusb'
    pthread_dir = 'C:\\work\\pthreads-w32-2-9-1-release\\Pre-built.2\\dll\\x64'
>>>>>>> 23b3e522

    tj_lib = tj_dir + '\\lib\\turbojpeg.lib'
    uvc_lib = uvc_dir + '\\bin\\Release\\uvc.lib'

    uvc_dll = uvc_dir + '\\bin\\Release\\uvc.dll'
    usb_dll = usb_dir + '\\x64\Release\\dll\\libusb-1.0.dll'
    tj_dll = tj_dir + '\\bin\\turbojpeg.dll'
    jpg_dll = tj_dir + '\\bin\\jpeg62.dll'
    pthr_dll = pthread_dir + '\\pthreadVC2.dll'

    extra_objects = [tj_lib, uvc_lib]
<<<<<<< HEAD
    libs = []
=======
    libs = ['winmm']
>>>>>>> 23b3e522
    extra_link_args = []
    include_dirs = [tj_dir + '\\include']
    include_dirs += [usb_dir] + [usb_dir + '\\libusb']
    include_dirs += [uvc_dir + '\\include'] + [uvc_dir + '\\bin\\include']

    plat_data_files = [(pack_dir, [uvc_dll]), (pack_dir, [usb_dll]), (pack_dir, [tj_dll]),
                       (pack_dir, [jpg_dll]), (pack_dir, [pthr_dll])]

<<<<<<< HEAD
extensions = [
    Extension(name="uvc",
              sources=['uvc.pyx'],
              include_dirs=[numpy.get_include()]+include_dirs,
              libraries=libs,
              extra_link_args=extra_link_args,
              extra_objects=extra_objects,
              extra_compile_args=[]
             ),
             ]

setup(name="uvc",
      version="0.91",  # make sure this is the same in uvc.pxy
      description="Usb Video Class Device bindings with format conversion tool.",
      ext_modules=cythonize(extensions),
      data_files=plat_data_files
     )
=======

extensions = [Extension(name="uvc",
                        sources=['uvc.pyx'],
                        include_dirs=[numpy.get_include()]+include_dirs,
                        library_dirs=library_dirs,
                        libraries=libs,
                        extra_link_args=extra_link_args,
                        extra_objects=extra_objects,
                        extra_compile_args=[])]

setup(name="uvc",
      version="0.9",  # make sure this is the same in uvc.pxy
      description="Usb Video Class Device bindings with format conversion tool.",
      ext_modules=cythonize(extensions),
      data_files=plat_data_files)
>>>>>>> 23b3e522
<|MERGE_RESOLUTION|>--- conflicted
+++ resolved
@@ -17,12 +17,8 @@
 extra_link_args = []
 plat_data_files = []
 extra_objects = []
-<<<<<<< HEAD
-libs = ['uvc.0.0.5']
-=======
 libs = ['uvc']
 library_dirs = []
->>>>>>> 23b3e522
 if platform.system() == 'Darwin':
     try:
         tj_lib = glob.glob('/usr/local/opt/jpeg-turbo/lib/libturbojpeg.dylib')[0]
@@ -30,11 +26,8 @@
         raise Exception("Please install libturbojpeg")
     include_dirs = ['/usr/local/opt/jpeg-turbo/include/']
     extra_objects = [tj_lib]
-<<<<<<< HEAD
-=======
     libs += ['turbojpeg']
     library_dirs += ['/usr/local/opt/jpeg-turbo/lib/']
->>>>>>> 23b3e522
 elif platform.system() == 'Linux':
     try:
         # check for tubo jpeg offical lib and select appropriate lib32/lib64 path.
@@ -47,17 +40,10 @@
     extra_objects = [tj_lib]
 elif platform.system() == 'Windows':
     pack_dir = ''
-<<<<<<< HEAD
-    uvc_dir = 'D:\\work\\github\\mylibuvc'
-    tj_dir = 'D:\\work\\libjpeg-turbo-VC64'
-    usb_dir = 'D:\\work\\github\\mylibusb\\libusb'
-    pthread_dir = 'D:\\install\\pthreads-w32-2-9-1-release\\dll\\x64'
-=======
     uvc_dir = 'C:\\work\\libuvc'
     tj_dir = 'C:\\work\\libjpeg-turbo-VC64'
     usb_dir = 'C:\\work\\libusb'
     pthread_dir = 'C:\\work\\pthreads-w32-2-9-1-release\\Pre-built.2\\dll\\x64'
->>>>>>> 23b3e522
 
     tj_lib = tj_dir + '\\lib\\turbojpeg.lib'
     uvc_lib = uvc_dir + '\\bin\\Release\\uvc.lib'
@@ -69,11 +55,7 @@
     pthr_dll = pthread_dir + '\\pthreadVC2.dll'
 
     extra_objects = [tj_lib, uvc_lib]
-<<<<<<< HEAD
-    libs = []
-=======
     libs = ['winmm']
->>>>>>> 23b3e522
     extra_link_args = []
     include_dirs = [tj_dir + '\\include']
     include_dirs += [usb_dir] + [usb_dir + '\\libusb']
@@ -82,25 +64,6 @@
     plat_data_files = [(pack_dir, [uvc_dll]), (pack_dir, [usb_dll]), (pack_dir, [tj_dll]),
                        (pack_dir, [jpg_dll]), (pack_dir, [pthr_dll])]
 
-<<<<<<< HEAD
-extensions = [
-    Extension(name="uvc",
-              sources=['uvc.pyx'],
-              include_dirs=[numpy.get_include()]+include_dirs,
-              libraries=libs,
-              extra_link_args=extra_link_args,
-              extra_objects=extra_objects,
-              extra_compile_args=[]
-             ),
-             ]
-
-setup(name="uvc",
-      version="0.91",  # make sure this is the same in uvc.pxy
-      description="Usb Video Class Device bindings with format conversion tool.",
-      ext_modules=cythonize(extensions),
-      data_files=plat_data_files
-     )
-=======
 
 extensions = [Extension(name="uvc",
                         sources=['uvc.pyx'],
@@ -115,5 +78,4 @@
       version="0.9",  # make sure this is the same in uvc.pxy
       description="Usb Video Class Device bindings with format conversion tool.",
       ext_modules=cythonize(extensions),
-      data_files=plat_data_files)
->>>>>>> 23b3e522
+      data_files=plat_data_files)